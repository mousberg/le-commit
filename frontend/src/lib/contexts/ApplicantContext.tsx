'use client';

import { createContext, useContext, useState, useCallback, ReactNode } from 'react';
import { Applicant, CreateApplicantRequest } from '@/lib/interfaces/applicant';
import { simpleDatabaseService } from '@/lib/services/database';

interface ApplicantContextType {
  applicants: Applicant[];
  selectedApplicant: Applicant | null;
  isLoading: boolean;
  error: string | null;

  // Actions
  fetchApplicants: () => Promise<void>;
  selectApplicant: (id: string | null) => Promise<void>;
  createApplicant: (request: CreateApplicantRequest) => Promise<string | null>;
  refreshApplicant: (id: string) => Promise<void>;
  deleteApplicant: (id: string) => Promise<void>;
}

const ApplicantContext = createContext<ApplicantContextType | undefined>(undefined);

export function ApplicantProvider({ children }: { children: ReactNode }) {
  const [applicants, setApplicants] = useState<Applicant[]>([]);
  const [selectedApplicant, setSelectedApplicant] = useState<Applicant | null>(null);
  const [isLoading, setIsLoading] = useState(false);
  const [error, setError] = useState<string | null>(null);

  const fetchApplicants = useCallback(async () => {
    try {
      setIsLoading(true);
      setError(null);
      
      const applicants = await simpleDatabaseService.listUserApplicants();
      setApplicants(applicants || []);
    } catch (err) {
      const errorMessage = err instanceof Error ? err.message : 'Failed to fetch applicants';
      setError(errorMessage);
      console.error('Error fetching applicants:', err);
    } finally {
      setIsLoading(false);
    }
  }, []);

  const selectApplicant = useCallback(async (id: string | null) => {
    if (!id) {
      setSelectedApplicant(null);
      return;
    }

    try {
      setError(null);
      const applicant = await simpleDatabaseService.getApplicant(id);
      setSelectedApplicant(applicant);
    } catch (err) {
      const errorMessage = err instanceof Error ? err.message : 'Failed to select applicant';
      setError(errorMessage);
      console.error('Error selecting applicant:', err);
    }
  }, []);

  const createApplicant = useCallback(async (request: CreateApplicantRequest): Promise<string | null> => {
    try {
      setIsLoading(true);
      setError(null);

      const formData = new FormData();
<<<<<<< HEAD
      
      if (request.cvFile) {
        formData.append('cvFile', request.cvFile);
      }


      if (request.linkedinUrl) {
        formData.append('linkedinUrl', request.linkedinUrl);
=======
      formData.append('cvFile', request.cvFile);
      
      if (request.linkedinFile) {
        formData.append('linkedinFile', request.linkedinFile);
>>>>>>> c7dfdeca
      }
      
      if (request.githubUrl) {
        formData.append('githubUrl', request.githubUrl);
      }

      const response = await fetch('/api/applicants', {
        method: 'POST',
        body: formData,
      });

      if (!response.ok) {
        const errorData = await response.json();
        throw new Error(errorData.error || 'Failed to create applicant');
      }

      const { applicant } = await response.json();
      
      // Add to local state
      setApplicants(prev => [applicant, ...prev]);
      
      return applicant.id;
    } catch (err) {
      const errorMessage = err instanceof Error ? err.message : 'Failed to create applicant';
      setError(errorMessage);
      console.error('Error creating applicant:', err);
      return null;
    } finally {
      setIsLoading(false);
    }
  }, []);

  const refreshApplicant = useCallback(async (id: string) => {
    try {
      setError(null);
      const updatedApplicant = await simpleDatabaseService.getApplicant(id);
      
      if (updatedApplicant) {
        setApplicants(prev => 
          prev.map(applicant => 
            applicant.id === id ? updatedApplicant : applicant
          )
        );
        
        if (selectedApplicant?.id === id) {
          setSelectedApplicant(updatedApplicant);
        }
      }
    } catch (err) {
      const errorMessage = err instanceof Error ? err.message : 'Failed to refresh applicant';
      setError(errorMessage);
      console.error('Error refreshing applicant:', err);
    }
  }, [selectedApplicant?.id]);

  const deleteApplicant = useCallback(async (id: string) => {
    try {
      setError(null);
      await simpleDatabaseService.deleteApplicant(id);
      
      setApplicants(prev => prev.filter(applicant => applicant.id !== id));
      
      if (selectedApplicant?.id === id) {
        setSelectedApplicant(null);
      }
    } catch (err) {
      const errorMessage = err instanceof Error ? err.message : 'Failed to delete applicant';
      setError(errorMessage);
      console.error('Error deleting applicant:', err);
      throw err;
    }
  }, [selectedApplicant?.id]);

  const contextValue: ApplicantContextType = {
    applicants,
    selectedApplicant,
    isLoading,
    error,
    fetchApplicants,
    selectApplicant,
    createApplicant,
    refreshApplicant,
    deleteApplicant,
  };

  return (
    <ApplicantContext.Provider value={contextValue}>
      {children}
    </ApplicantContext.Provider>
  );
}

export function useApplicants() {
  const context = useContext(ApplicantContext);
  if (context === undefined) {
    throw new Error('useApplicants must be used within an ApplicantProvider');
  }
  return context;
}<|MERGE_RESOLUTION|>--- conflicted
+++ resolved
@@ -65,21 +65,13 @@
       setError(null);
 
       const formData = new FormData();
-<<<<<<< HEAD
       
       if (request.cvFile) {
         formData.append('cvFile', request.cvFile);
       }
-
-
+      
       if (request.linkedinUrl) {
         formData.append('linkedinUrl', request.linkedinUrl);
-=======
-      formData.append('cvFile', request.cvFile);
-      
-      if (request.linkedinFile) {
-        formData.append('linkedinFile', request.linkedinFile);
->>>>>>> c7dfdeca
       }
       
       if (request.githubUrl) {
