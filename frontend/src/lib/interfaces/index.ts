// Applicant-related interfaces (includes CV/profile types)
export * from './applicant';

<<<<<<< HEAD
// GitHub-related interfaces
export * from './github';

// Analysis-related interfaces
export * from './analysis';
=======
// Applicant-related interfaces
export * from './applicant';

// Database-related interfaces
export * from './database';
>>>>>>> c7dfdeca
<|MERGE_RESOLUTION|>--- conflicted
+++ resolved
@@ -1,16 +1,11 @@
 // Applicant-related interfaces (includes CV/profile types)
 export * from './applicant';
 
-<<<<<<< HEAD
 // GitHub-related interfaces
 export * from './github';
 
 // Analysis-related interfaces
 export * from './analysis';
-=======
-// Applicant-related interfaces
-export * from './applicant';
 
 // Database-related interfaces
-export * from './database';
->>>>>>> c7dfdeca
+export * from './database';