import { GitHubData } from './github';
import { AnalysisResult, CvAnalysis, LinkedInAnalysis, GitHubAnalysis, CrossReferenceAnalysis } from './analysis';

<<<<<<< HEAD
// Profile and CV data types (moved from cv.ts)
export interface ProfileData {
  lastName: string
  firstName: string
  address: string
  email: string
  phone: string
  linkedin: string
  github: string
  personalWebsite: string
  professionalSummary: string
  jobTitle: string
  professionalExperiences: Experience[]
  otherExperiences: Experience[]
  educations: Education[]
  skills: string[]
  languages: Language[]
  publications: string[]
  distinctions: string[]
  hobbies: string[]
  references: string[]
  certifications: Certification[]
  other: Record<string, unknown> // Flexible field for any additional data
  source: 'cv' | 'linkedin' // Track the source of this profile data
}

// Backward compatibility alias
export type CvData = ProfileData;

export interface Certification {
  title: string
  issuer: string
  issuedYear: number
  issuedMonth?: number // Optional month (1-12)
}

export interface Experience {
  companyName?: string
  title?: string
  location: string
  type: ContractType
  startYear: number
  startMonth?: number // Optional month (1-12)
  endYear?: number // Optional if ongoing
  endMonth?: number // Optional month (1-12)
  ongoing: boolean
  description: string
  associatedSkills: string[]
}

export interface Education {
  degree: string
  institution: string
  location: string
  startYear: number
  startMonth?: number // Optional month (1-12)
  endYear?: number // Optional if ongoing
  endMonth?: number // Optional month (1-12)
  ongoing: boolean
  description: string
  associatedSkills: string[]
}

export interface Language {
  language: string
  level: LanguageLevel
}

export enum LanguageLevel {
  BASIC_KNOWLEDGE = 'BASIC_KNOWLEDGE',
  LIMITED_PROFESSIONAL = 'LIMITED_PROFESSIONAL',
  PROFESSIONAL = 'PROFESSIONAL',
  FULL_PROFESSIONAL = 'FULL_PROFESSIONAL',
  NATIVE_BILINGUAL = 'NATIVE_BILINGUAL',
}

export enum ContractType {
  PERMANENT_CONTRACT = 'PERMANENT_CONTRACT',
  SELF_EMPLOYED = 'SELF_EMPLOYED',
  FREELANCE = 'FREELANCE',
  FIXED_TERM_CONTRACT = 'FIXED_TERM_CONTRACT',
  INTERNSHIP = 'INTERNSHIP',
  APPRENTICESHIP = 'APPRENTICESHIP',
  PERFORMING_ARTS_INTERMITTENT = 'PERFORMING_ARTS_INTERMITTENT',
  PART_TIME_PERMANENT = 'PART_TIME_PERMANENT',
  CIVIC_SERVICE = 'CIVIC_SERVICE',
  PART_TIME_FIXED_TERM = 'PART_TIME_FIXED_TERM',
  SUPPORTED_EMPLOYMENT = 'SUPPORTED_EMPLOYMENT',
  CIVIL_SERVANT = 'CIVIL_SERVANT',
  TEMPORARY_WORKER = 'TEMPORARY_WORKER',
  ASSOCIATIVE = 'ASSOCIATIVE',
}

// LinkedIn specific types
export interface LinkedInData {
  name: string;
  headline: string;
  location: string;
  connections: number;
  profileUrl: string;
  accountCreationDate?: string;
  experience: LinkedInExperience[];
  education: LinkedInEducation[];
  skills: string[];
  activity: LinkedInActivity;
  recommendations?: LinkedInRecommendation[];
  certifications?: LinkedInCertification[];
}

export interface LinkedInExperience {
  company: string;
  title: string;
  duration: string;
  location?: string;
  description?: string;
  companyExists?: boolean; // Whether company page exists on LinkedIn
}

export interface LinkedInEducation {
  school: string;
  degree: string;
  years: string;
  location?: string;
  description?: string;
  schoolExists?: boolean; // Whether school page exists on LinkedIn
}

export interface LinkedInActivity {
  posts: number;
  likes: number;
  comments: number;
  shares?: number;
  lastActivityDate?: string;
}

export interface LinkedInRecommendation {
  recommender: string;
  recommenderTitle?: string;
  recommenderCompany?: string;
  text: string;
  date?: string;
  recommenderProfileExists?: boolean;
}

export interface LinkedInCertification {
  name: string;
  issuer: string;
  issueDate?: string;
  expirationDate?: string;
  credentialId?: string;
  credentialUrl?: string;
}

=======
// Use Supabase generated types as the base, with proper type annotations for JSON fields
>>>>>>> c7dfdeca
export interface Applicant {
  // Base database fields
  id: string;
  user_id: string;
  name: string;
<<<<<<< HEAD
  email: string;
  cvData?: ProfileData;
  linkedinData?: ProfileData;
  githubData?: GitHubData;
  status: 'uploading' | 'processing' | 'analyzing' | 'completed' | 'failed';
  createdAt: string;
  originalFileName?: string;
  originalGithubUrl?: string;
  originalLinkedinUrl?: string;
  score?: number; // For compatibility with board page
  role?: string; // Job title from CV

  // LinkedIn job tracking
  linkedinJobId?: string; // BrightData snapshot ID
  linkedinJobStatus?: 'pending' | 'running' | 'completed' | 'failed';
  linkedinJobStartedAt?: string;
  linkedinJobCompletedAt?: string;

  // New analysis fields
  analysisResult?: AnalysisResult;
  individualAnalysis?: {
    cv?: CvAnalysis;
    linkedin?: LinkedInAnalysis;
    github?: GitHubAnalysis;
  };
  crossReferenceAnalysis?: CrossReferenceAnalysis;

  // Hackathon-specific data
  hackathonData?: {
    teamName?: string;
    problemsInterested?: string;
    hasTeam?: boolean;
  };
=======
  email: string | null;
  status: string;
  role: string | null;
  score: number | null;
  original_filename: string | null;
  original_github_url: string | null;
  created_at: string | null;
  updated_at: string | null;
  
  // JSON fields with proper types
  cv_data?: CvData | null;
  linkedin_data?: CvData | null;
  github_data?: GitHubData | null;
  analysis_result?: AnalysisResult | null;
  individual_analysis?: {
    cv?: CvAnalysis;
    linkedin?: LinkedInAnalysis;
    github?: GitHubAnalysis;
  } | null;
  cross_reference_analysis?: CrossReferenceAnalysis | null;
>>>>>>> c7dfdeca
}

export interface CreateApplicantRequest {
  cvFile?: File;
  linkedinUrl?: string;
  githubUrl?: string;
  role?: string;
}<|MERGE_RESOLUTION|>--- conflicted
+++ resolved
@@ -1,101 +1,8 @@
 import { GitHubData } from './github';
 import { AnalysisResult, CvAnalysis, LinkedInAnalysis, GitHubAnalysis, CrossReferenceAnalysis } from './analysis';
+import { CvData } from './cv';
 
-<<<<<<< HEAD
-// Profile and CV data types (moved from cv.ts)
-export interface ProfileData {
-  lastName: string
-  firstName: string
-  address: string
-  email: string
-  phone: string
-  linkedin: string
-  github: string
-  personalWebsite: string
-  professionalSummary: string
-  jobTitle: string
-  professionalExperiences: Experience[]
-  otherExperiences: Experience[]
-  educations: Education[]
-  skills: string[]
-  languages: Language[]
-  publications: string[]
-  distinctions: string[]
-  hobbies: string[]
-  references: string[]
-  certifications: Certification[]
-  other: Record<string, unknown> // Flexible field for any additional data
-  source: 'cv' | 'linkedin' // Track the source of this profile data
-}
-
-// Backward compatibility alias
-export type CvData = ProfileData;
-
-export interface Certification {
-  title: string
-  issuer: string
-  issuedYear: number
-  issuedMonth?: number // Optional month (1-12)
-}
-
-export interface Experience {
-  companyName?: string
-  title?: string
-  location: string
-  type: ContractType
-  startYear: number
-  startMonth?: number // Optional month (1-12)
-  endYear?: number // Optional if ongoing
-  endMonth?: number // Optional month (1-12)
-  ongoing: boolean
-  description: string
-  associatedSkills: string[]
-}
-
-export interface Education {
-  degree: string
-  institution: string
-  location: string
-  startYear: number
-  startMonth?: number // Optional month (1-12)
-  endYear?: number // Optional if ongoing
-  endMonth?: number // Optional month (1-12)
-  ongoing: boolean
-  description: string
-  associatedSkills: string[]
-}
-
-export interface Language {
-  language: string
-  level: LanguageLevel
-}
-
-export enum LanguageLevel {
-  BASIC_KNOWLEDGE = 'BASIC_KNOWLEDGE',
-  LIMITED_PROFESSIONAL = 'LIMITED_PROFESSIONAL',
-  PROFESSIONAL = 'PROFESSIONAL',
-  FULL_PROFESSIONAL = 'FULL_PROFESSIONAL',
-  NATIVE_BILINGUAL = 'NATIVE_BILINGUAL',
-}
-
-export enum ContractType {
-  PERMANENT_CONTRACT = 'PERMANENT_CONTRACT',
-  SELF_EMPLOYED = 'SELF_EMPLOYED',
-  FREELANCE = 'FREELANCE',
-  FIXED_TERM_CONTRACT = 'FIXED_TERM_CONTRACT',
-  INTERNSHIP = 'INTERNSHIP',
-  APPRENTICESHIP = 'APPRENTICESHIP',
-  PERFORMING_ARTS_INTERMITTENT = 'PERFORMING_ARTS_INTERMITTENT',
-  PART_TIME_PERMANENT = 'PART_TIME_PERMANENT',
-  CIVIC_SERVICE = 'CIVIC_SERVICE',
-  PART_TIME_FIXED_TERM = 'PART_TIME_FIXED_TERM',
-  SUPPORTED_EMPLOYMENT = 'SUPPORTED_EMPLOYMENT',
-  CIVIL_SERVANT = 'CIVIL_SERVANT',
-  TEMPORARY_WORKER = 'TEMPORARY_WORKER',
-  ASSOCIATIVE = 'ASSOCIATIVE',
-}
-
-// LinkedIn specific types
+// LinkedIn specific types (separate from CV data)
 export interface LinkedInData {
   name: string;
   headline: string;
@@ -155,61 +62,31 @@
   credentialUrl?: string;
 }
 
-=======
 // Use Supabase generated types as the base, with proper type annotations for JSON fields
->>>>>>> c7dfdeca
 export interface Applicant {
   // Base database fields
   id: string;
   user_id: string;
   name: string;
-<<<<<<< HEAD
-  email: string;
-  cvData?: ProfileData;
-  linkedinData?: ProfileData;
-  githubData?: GitHubData;
-  status: 'uploading' | 'processing' | 'analyzing' | 'completed' | 'failed';
-  createdAt: string;
-  originalFileName?: string;
-  originalGithubUrl?: string;
-  originalLinkedinUrl?: string;
-  score?: number; // For compatibility with board page
-  role?: string; // Job title from CV
-
-  // LinkedIn job tracking
-  linkedinJobId?: string; // BrightData snapshot ID
-  linkedinJobStatus?: 'pending' | 'running' | 'completed' | 'failed';
-  linkedinJobStartedAt?: string;
-  linkedinJobCompletedAt?: string;
-
-  // New analysis fields
-  analysisResult?: AnalysisResult;
-  individualAnalysis?: {
-    cv?: CvAnalysis;
-    linkedin?: LinkedInAnalysis;
-    github?: GitHubAnalysis;
-  };
-  crossReferenceAnalysis?: CrossReferenceAnalysis;
-
-  // Hackathon-specific data
-  hackathonData?: {
-    teamName?: string;
-    problemsInterested?: string;
-    hasTeam?: boolean;
-  };
-=======
   email: string | null;
   status: string;
   role: string | null;
   score: number | null;
   original_filename: string | null;
   original_github_url: string | null;
+  original_linkedin_url?: string | null; // LinkedIn URL support
   created_at: string | null;
   updated_at: string | null;
-  
+
+  // LinkedIn job tracking (for URL-based LinkedIn processing)
+  linkedin_job_id?: string | null; // BrightData snapshot ID
+  linkedin_job_status?: 'pending' | 'running' | 'completed' | 'failed' | null;
+  linkedin_job_started_at?: string | null;
+  linkedin_job_completed_at?: string | null;
+
   // JSON fields with proper types
   cv_data?: CvData | null;
-  linkedin_data?: CvData | null;
+  linkedin_data?: LinkedInData | null; // Always from LinkedIn URL API
   github_data?: GitHubData | null;
   analysis_result?: AnalysisResult | null;
   individual_analysis?: {
@@ -218,12 +95,10 @@
     github?: GitHubAnalysis;
   } | null;
   cross_reference_analysis?: CrossReferenceAnalysis | null;
->>>>>>> c7dfdeca
 }
 
 export interface CreateApplicantRequest {
   cvFile?: File;
   linkedinUrl?: string;
   githubUrl?: string;
-  role?: string;
 }