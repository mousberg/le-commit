import { Applicant } from '@/lib/interfaces/applicant';

export interface LinkedInProgress {
  attempt: number;
  maxAttempts: number;
  status: 'starting' | 'polling' | 'running' | 'ready' | 'retrying' | 'error';
  message: string;
  percentage?: number;
}

interface ProcessingLoaderProps {
  status: 'uploading' | 'processing' | 'analyzing';
  fileName?: string;
  applicant?: Applicant;
  linkedinProgress?: LinkedInProgress;
}

export default function ProcessingLoader({ status, fileName, applicant, linkedinProgress }: ProcessingLoaderProps) {
  const getStatusText = () => {
    // Show LinkedIn-specific status if available
    if (applicant?.linkedinJobStatus === 'running' && applicant?.originalLinkedinUrl) {
      return 'Processing LinkedIn profile...';
    }
    
    switch (status) {
      case 'uploading':
        return 'Processing...';
      case 'processing':
        return 'Extracting information...';
      case 'analyzing':
        return 'Analyzing profile...';
      default:
        return 'Processing...';
    }
  };

<<<<<<< HEAD
  const getProgressInfo = () => {
    // If LinkedIn job is running, show indeterminate progress
    if (applicant?.linkedinJobStatus === 'running' && applicant?.originalLinkedinUrl) {
      return {
        showBar: false,
        message: 'Waiting for LinkedIn data...'
      };
    }
    
    // If we have LinkedIn progress data, use it
    if (linkedinProgress?.percentage) {
      return {
        showBar: true,
        percentage: linkedinProgress.percentage,
        message: linkedinProgress.message
      };
    }
    
    // Default indeterminate progress
    return {
      showBar: false,
      message: 'Processing data...'
    };
=======
  const getCompletedSteps = () => {
    let completed = 0;
    if (applicant?.cv_data) completed++;
    if (applicant?.linkedin_data) completed++;
    if (applicant?.github_data) completed++;
    return completed;
>>>>>>> c7dfdeca
  };


  return (
    <div className="min-h-screen flex items-center justify-center p-4">
      <div className="max-w-lg w-full bg-white rounded-2xl shadow-sm p-12 flex flex-col items-center gap-8">
        {/* Elegant Loading Animation */}
        <div className="relative">
          <div className="w-16 h-16 border-2 border-emerald-100 rounded-full"></div>
          <div className="absolute inset-0 w-16 h-16 border-2 border-transparent border-t-emerald-500 rounded-full animate-spin"></div>
          <div className="absolute inset-0 flex items-center justify-center">
            <svg className="w-6 h-6 text-emerald-600" fill="none" stroke="currentColor" viewBox="0 0 24 24">
              <path strokeLinecap="round" strokeLinejoin="round" strokeWidth={2} d="M9 12h6m-6 4h6m2 5H7a2 2 0 01-2-2V5a2 2 0 012-2h5.586a1 1 0 01.707.293l5.414 5.414a1 1 0 01.293.707V19a2 2 0 01-2 2z" />
            </svg>
          </div>
        </div>

        {/* Clean Status Text */}
        <div className="text-center space-y-3">
          <h2 className="text-2xl font-bold text-gray-900">
            Unmasking Profile
          </h2>
          <p className="text-emerald-600 font-medium">{getStatusText()}</p>
          {fileName && (
            <p className="text-sm text-gray-500">Processing {fileName}</p>
          )}
        </div>

        {/* Progress Steps with Basic Info */}
        {applicant && (
          <div className="w-full space-y-6">
            <h3 className="text-center text-sm font-medium text-gray-700">Analysis Progress</h3>

            <div className="space-y-4">
              {/* CV Analysis */}
              <div className="text-center">
                <div className="flex items-center justify-center gap-3 mb-2">
                  <div className={`w-3 h-3 rounded-full flex-shrink-0 ${applicant.cv_data ? 'bg-emerald-500' : 'bg-gray-200'}`}></div>
                  <span className={`text-sm ${applicant.cv_data ? 'text-gray-700' : 'text-gray-400'}`}>CV Analysis</span>
                  {applicant.cv_data && (
                    <svg className="w-4 h-4 text-emerald-500" fill="none" stroke="currentColor" viewBox="0 0 24 24">
                      <path strokeLinecap="round" strokeLinejoin="round" strokeWidth={2} d="M5 13l4 4L19 7" />
                    </svg>
                  )}
                </div>
                {applicant.cv_data && (
                  <div className="text-xs text-gray-600 space-y-1">
                    {applicant.cv_data.firstName && applicant.cv_data.lastName && (
                      <p className="font-medium">{applicant.cv_data.firstName} {applicant.cv_data.lastName}</p>
                    )}
                    {applicant.cv_data.jobTitle && (
                      <p>{applicant.cv_data.jobTitle}</p>
                    )}
                    {applicant.cv_data.skills && applicant.cv_data.skills.length > 0 && (
                      <p className="text-emerald-600">{applicant.cv_data.skills.slice(0, 3).join(' • ')}</p>
                    )}
                  </div>
                )}
              </div>

              {/* LinkedIn Analysis */}
<<<<<<< HEAD
              {(applicant.linkedinData || applicant.originalLinkedinUrl || applicant.linkedinJobId || status === 'processing' || linkedinProgress) && (
                <div className="text-center">
                  <div className="flex items-center justify-center gap-3 mb-2">
                    <div className={`w-3 h-3 rounded-full flex-shrink-0 ${
                      applicant.linkedinData ? 'bg-blue-500' : 
                      applicant.linkedinJobStatus === 'failed' ? 'bg-red-500' :
                      applicant.linkedinJobStatus === 'running' ? 'bg-blue-300 animate-pulse' :
                      linkedinProgress?.status === 'error' ? 'bg-red-500' :
                      linkedinProgress ? 'bg-blue-300 animate-pulse' : 'bg-gray-200'
                    }`}></div>
                    <span className={`text-sm ${applicant.linkedinData ? 'text-gray-700' : 'text-gray-400'}`}>LinkedIn Analysis</span>
                    {applicant.linkedinData && (
=======
              {(applicant.linkedin_data || status === 'processing') && (
                <div className="text-center">
                  <div className="flex items-center justify-center gap-3 mb-2">
                    <div className={`w-3 h-3 rounded-full flex-shrink-0 ${applicant.linkedin_data ? 'bg-blue-500' : 'bg-gray-200'}`}></div>
                    <span className={`text-sm ${applicant.linkedin_data ? 'text-gray-700' : 'text-gray-400'}`}>LinkedIn Analysis</span>
                    {applicant.linkedin_data && (
>>>>>>> c7dfdeca
                      <svg className="w-4 h-4 text-blue-500" fill="none" stroke="currentColor" viewBox="0 0 24 24">
                        <path strokeLinecap="round" strokeLinejoin="round" strokeWidth={2} d="M5 13l4 4L19 7" />
                      </svg>
                    )}
                    {(applicant.linkedinJobStatus === 'failed' || linkedinProgress?.status === 'error') && (
                      <svg className="w-4 h-4 text-red-500" fill="none" stroke="currentColor" viewBox="0 0 24 24">
                        <path strokeLinecap="round" strokeLinejoin="round" strokeWidth={2} d="M6 18L18 6M6 6l12 12" />
                      </svg>
                    )}
                  </div>
<<<<<<< HEAD
                  
                  {/* LinkedIn Job Status */}
                  {applicant.linkedinJobId && !applicant.linkedinData && (
                    <div className="text-xs text-gray-600 space-y-2">
                      <p className={`${
                        applicant.linkedinJobStatus === 'failed' ? 'text-red-600' :
                        applicant.linkedinJobStatus === 'running' ? 'text-blue-600' :
                        'text-gray-600'
                      }`}>
                        {applicant.linkedinJobStatus === 'running' ? 'LinkedIn processing in progress...' :
                         applicant.linkedinJobStatus === 'failed' ? 'LinkedIn processing failed' :
                         applicant.linkedinJobStatus === 'completed' ? 'LinkedIn processing completed' :
                         'LinkedIn job started'}
                      </p>
                      {applicant.linkedinJobStatus === 'running' && (
                        <div className="w-full bg-gray-200 rounded-full h-1">
                          <div className="bg-blue-500 h-1 rounded-full animate-pulse w-1/2" />
                        </div>
                      )}
                      {applicant.linkedinJobId && (
                        <p className="text-gray-500 text-xs">Job ID: {applicant.linkedinJobId.slice(0, 8)}...</p>
                      )}
                    </div>
                  )}
                  
                  {/* LinkedIn Progress Details (for real-time processing) */}
                  {linkedinProgress && !applicant.linkedinData && !applicant.linkedinJobId && (
                    <div className="text-xs text-gray-600 space-y-2">
                      <p className={`${linkedinProgress.status === 'error' ? 'text-red-600' : 'text-blue-600'}`}>
                        {linkedinProgress.message}
                      </p>
                      {linkedinProgress.percentage && linkedinProgress.status !== 'error' && (
                        <div className="w-full bg-gray-200 rounded-full h-1">
                          <div 
                            className="bg-blue-500 h-1 rounded-full transition-all duration-300"
                            style={{ width: `${linkedinProgress.percentage}%` }}
                          />
                        </div>
                      )}
                      {linkedinProgress.status !== 'error' && (
                        <p className="text-gray-500">
                          {linkedinProgress.attempt}/{linkedinProgress.maxAttempts} attempts
                        </p>
                      )}
                    </div>
                  )}
                  
                  {applicant.linkedinData && (
=======
                  {applicant.linkedin_data && (
>>>>>>> c7dfdeca
                    <div className="text-xs text-gray-600 space-y-1">
                      {applicant.linkedin_data.jobTitle && (
                        <p>{applicant.linkedin_data.jobTitle}</p>
                      )}
                      {applicant.linkedin_data.skills && applicant.linkedin_data.skills.length > 0 && (
                        <p className="text-blue-600">{applicant.linkedin_data.skills.slice(0, 3).join(' • ')}</p>
                      )}
                    </div>
                  )}
                </div>
              )}

              {/* GitHub Analysis */}
              {(applicant.github_data || applicant.original_github_url) && (
                <div className="text-center">
                  <div className="flex items-center justify-center gap-3 mb-2">
                    <div className={`w-3 h-3 rounded-full flex-shrink-0 ${applicant.github_data ? 'bg-purple-500' : 'bg-gray-200'}`}></div>
                    <span className={`text-sm ${applicant.github_data ? 'text-gray-700' : 'text-gray-400'}`}>GitHub Analysis</span>
                    {applicant.github_data && (
                      <svg className="w-4 h-4 text-purple-500" fill="none" stroke="currentColor" viewBox="0 0 24 24">
                        <path strokeLinecap="round" strokeLinejoin="round" strokeWidth={2} d="M5 13l4 4L19 7" />
                      </svg>
                    )}
                  </div>
                  {applicant.github_data && (
                    <div className="text-xs text-gray-600 space-y-1">
                      <p>@{applicant.github_data.username}</p>
                      <p>{applicant.github_data.publicRepos} repositories</p>
                      {applicant.github_data.languages && applicant.github_data.languages.length > 0 && (
                        <p className="text-purple-600">{applicant.github_data.languages.slice(0, 3).map(l => l.language).join(' • ')}</p>
                      )}
                    </div>
                  )}
                </div>
              )}
            </div>
          </div>
        )}

        {/* Progress Indicator */}
        <div className="w-full max-w-xs space-y-2">
          {getProgressInfo().showBar ? (
            // Determinate progress bar
            <>
              <div className="w-full bg-gray-100 rounded-full h-2">
                <div
                  className="bg-gradient-to-r from-emerald-500 to-blue-500 h-2 rounded-full transition-all duration-300 ease-out"
                  style={{
                    width: `${getProgressInfo().percentage}%`
                  }}
                ></div>
              </div>
              <div className="flex justify-between text-xs text-gray-500">
                <span>{getProgressInfo().message}</span>
                <span>{Math.round(getProgressInfo().percentage || 0)}%</span>
              </div>
            </>
          ) : (
            // Indeterminate progress - pulsing bar
            <>
              <div className="w-full bg-gray-100 rounded-full h-2 overflow-hidden">
                <div className="h-2 bg-gradient-to-r from-emerald-500 to-blue-500 rounded-full animate-pulse"></div>
              </div>
              <div className="text-center text-xs text-gray-500">
                <span>{getProgressInfo().message}</span>
              </div>
            </>
          )}
        </div>

        {/* Simple Status Message */}
        <p className="text-center text-sm text-gray-500 max-w-sm">
          Analyzing profile and extracting key insights...
        </p>
      </div>
    </div>
  );
}<|MERGE_RESOLUTION|>--- conflicted
+++ resolved
@@ -18,7 +18,7 @@
 export default function ProcessingLoader({ status, fileName, applicant, linkedinProgress }: ProcessingLoaderProps) {
   const getStatusText = () => {
     // Show LinkedIn-specific status if available
-    if (applicant?.linkedinJobStatus === 'running' && applicant?.originalLinkedinUrl) {
+    if (applicant?.linkedin_job_status === 'running' && applicant?.original_linkedin_url) {
       return 'Processing LinkedIn profile...';
     }
     
@@ -34,10 +34,9 @@
     }
   };
 
-<<<<<<< HEAD
   const getProgressInfo = () => {
     // If LinkedIn job is running, show indeterminate progress
-    if (applicant?.linkedinJobStatus === 'running' && applicant?.originalLinkedinUrl) {
+    if (applicant?.linkedin_job_status === 'running' && applicant?.original_linkedin_url) {
       return {
         showBar: false,
         message: 'Waiting for LinkedIn data...'
@@ -58,15 +57,8 @@
       showBar: false,
       message: 'Processing data...'
     };
-=======
-  const getCompletedSteps = () => {
-    let completed = 0;
-    if (applicant?.cv_data) completed++;
-    if (applicant?.linkedin_data) completed++;
-    if (applicant?.github_data) completed++;
-    return completed;
->>>>>>> c7dfdeca
   };
+
 
 
   return (
@@ -127,65 +119,55 @@
               </div>
 
               {/* LinkedIn Analysis */}
-<<<<<<< HEAD
-              {(applicant.linkedinData || applicant.originalLinkedinUrl || applicant.linkedinJobId || status === 'processing' || linkedinProgress) && (
+              {(applicant.linkedin_data || applicant.original_linkedin_url || applicant.linkedin_job_id || status === 'processing' || linkedinProgress) && (
                 <div className="text-center">
                   <div className="flex items-center justify-center gap-3 mb-2">
                     <div className={`w-3 h-3 rounded-full flex-shrink-0 ${
-                      applicant.linkedinData ? 'bg-blue-500' : 
-                      applicant.linkedinJobStatus === 'failed' ? 'bg-red-500' :
-                      applicant.linkedinJobStatus === 'running' ? 'bg-blue-300 animate-pulse' :
+                      applicant.linkedin_data ? 'bg-blue-500' : 
+                      applicant.linkedin_job_status === 'failed' ? 'bg-red-500' :
+                      applicant.linkedin_job_status === 'running' ? 'bg-blue-300 animate-pulse' :
                       linkedinProgress?.status === 'error' ? 'bg-red-500' :
                       linkedinProgress ? 'bg-blue-300 animate-pulse' : 'bg-gray-200'
                     }`}></div>
-                    <span className={`text-sm ${applicant.linkedinData ? 'text-gray-700' : 'text-gray-400'}`}>LinkedIn Analysis</span>
-                    {applicant.linkedinData && (
-=======
-              {(applicant.linkedin_data || status === 'processing') && (
-                <div className="text-center">
-                  <div className="flex items-center justify-center gap-3 mb-2">
-                    <div className={`w-3 h-3 rounded-full flex-shrink-0 ${applicant.linkedin_data ? 'bg-blue-500' : 'bg-gray-200'}`}></div>
                     <span className={`text-sm ${applicant.linkedin_data ? 'text-gray-700' : 'text-gray-400'}`}>LinkedIn Analysis</span>
                     {applicant.linkedin_data && (
->>>>>>> c7dfdeca
                       <svg className="w-4 h-4 text-blue-500" fill="none" stroke="currentColor" viewBox="0 0 24 24">
                         <path strokeLinecap="round" strokeLinejoin="round" strokeWidth={2} d="M5 13l4 4L19 7" />
                       </svg>
                     )}
-                    {(applicant.linkedinJobStatus === 'failed' || linkedinProgress?.status === 'error') && (
+                    {(applicant.linkedin_job_status === 'failed' || linkedinProgress?.status === 'error') && (
                       <svg className="w-4 h-4 text-red-500" fill="none" stroke="currentColor" viewBox="0 0 24 24">
                         <path strokeLinecap="round" strokeLinejoin="round" strokeWidth={2} d="M6 18L18 6M6 6l12 12" />
                       </svg>
                     )}
                   </div>
-<<<<<<< HEAD
                   
                   {/* LinkedIn Job Status */}
-                  {applicant.linkedinJobId && !applicant.linkedinData && (
+                  {applicant.linkedin_job_id && !applicant.linkedin_data && (
                     <div className="text-xs text-gray-600 space-y-2">
                       <p className={`${
-                        applicant.linkedinJobStatus === 'failed' ? 'text-red-600' :
-                        applicant.linkedinJobStatus === 'running' ? 'text-blue-600' :
+                        applicant.linkedin_job_status === 'failed' ? 'text-red-600' :
+                        applicant.linkedin_job_status === 'running' ? 'text-blue-600' :
                         'text-gray-600'
                       }`}>
-                        {applicant.linkedinJobStatus === 'running' ? 'LinkedIn processing in progress...' :
-                         applicant.linkedinJobStatus === 'failed' ? 'LinkedIn processing failed' :
-                         applicant.linkedinJobStatus === 'completed' ? 'LinkedIn processing completed' :
+                        {applicant.linkedin_job_status === 'running' ? 'LinkedIn processing in progress...' :
+                         applicant.linkedin_job_status === 'failed' ? 'LinkedIn processing failed' :
+                         applicant.linkedin_job_status === 'completed' ? 'LinkedIn processing completed' :
                          'LinkedIn job started'}
                       </p>
-                      {applicant.linkedinJobStatus === 'running' && (
+                      {applicant.linkedin_job_status === 'running' && (
                         <div className="w-full bg-gray-200 rounded-full h-1">
                           <div className="bg-blue-500 h-1 rounded-full animate-pulse w-1/2" />
                         </div>
                       )}
-                      {applicant.linkedinJobId && (
-                        <p className="text-gray-500 text-xs">Job ID: {applicant.linkedinJobId.slice(0, 8)}...</p>
+                      {applicant.linkedin_job_id && (
+                        <p className="text-gray-500 text-xs">Job ID: {applicant.linkedin_job_id.slice(0, 8)}...</p>
                       )}
                     </div>
                   )}
                   
                   {/* LinkedIn Progress Details (for real-time processing) */}
-                  {linkedinProgress && !applicant.linkedinData && !applicant.linkedinJobId && (
+                  {linkedinProgress && !applicant.linkedin_data && !applicant.linkedin_job_id && (
                     <div className="text-xs text-gray-600 space-y-2">
                       <p className={`${linkedinProgress.status === 'error' ? 'text-red-600' : 'text-blue-600'}`}>
                         {linkedinProgress.message}
@@ -206,13 +188,10 @@
                     </div>
                   )}
                   
-                  {applicant.linkedinData && (
-=======
                   {applicant.linkedin_data && (
->>>>>>> c7dfdeca
                     <div className="text-xs text-gray-600 space-y-1">
-                      {applicant.linkedin_data.jobTitle && (
-                        <p>{applicant.linkedin_data.jobTitle}</p>
+                      {applicant.linkedin_data.headline && (
+                        <p>{applicant.linkedin_data.headline}</p>
                       )}
                       {applicant.linkedin_data.skills && applicant.linkedin_data.skills.length > 0 && (
                         <p className="text-blue-600">{applicant.linkedin_data.skills.slice(0, 3).join(' • ')}</p>
