'use client';

import { useState, useEffect, useCallback, Suspense } from 'react';
import { useSearchParams, useRouter } from 'next/navigation';
<<<<<<< HEAD
import { Trash2, MoreVertical, Trash, Download, Share2, CheckCircle, AlertTriangle } from 'lucide-react';
import { Button } from '../../components/ui/button';
import TranscriptModal from '../../components/TranscriptModal';
import ProcessingLoader from '../../components/ProcessingLoader';
import CredibilityScore from '../../components/credibility-score';
import { useApplicants } from '../../lib/contexts/ApplicantContext';
import NewApplicantForm from './components/NewApplicantForm';
import { CvData, Experience, Education } from '../../lib/interfaces/applicant';
import { GitHubData } from '../../lib/interfaces/github';
=======
import { Trash2, MoreVertical, Trash, Download, Share2 } from 'lucide-react';
import { Button } from '@/components/ui/button';
import TranscriptModal from '@/components/TranscriptModal';
import ProcessingLoader from '@/components/ProcessingLoader';
import CredibilityScore from '@/components/credibility-score';
import { useApplicants } from '@/lib/contexts/ApplicantContext';
import { NewApplicantForm } from './components/NewApplicantForm';
import DataComparisonSection from './components/DataComparisonSection';
import LinkedInSection from './components/LinkedInSection';
import GitHubSection from './components/GitHubSection';
import CollapsibleCVSection from './components/CollapsibleCVSection';
import ReferenceManager, { Reference } from './components/ReferenceManager';
>>>>>>> c7dfdeca





function BoardPageContent() {
  const {
    applicants,
    fetchApplicants,
    refreshApplicant,
    deleteApplicant
  } = useApplicants();

  const searchParams = useSearchParams();
  const router = useRouter();

  // NEW URL LOGIC: /board = new form, /board?id=<id> = view applicant
  const urlId = searchParams.get('id');
  const isNewForm = !urlId; // If no id parameter, show new form
  const selectedId = urlId; // The actual applicant ID (or null for new form)

  // Navigation helpers - use replace for cleaner history
  const navigateToApplicant = useCallback((id: string) => {
    router.replace(`/board?id=${id}`);
  }, [router]);

  const navigateToNew = useCallback(() => {
    router.replace('/board'); // Just /board for new form
  }, [router]);

  // Load applicants on component mount
  useEffect(() => {
    fetchApplicants();
  }, [fetchApplicants]);

  // Auto-refresh processing applicants
  useEffect(() => {
    const interval = setInterval(() => {
      applicants.forEach(applicant => {
        if (applicant.status === 'processing' || 
            applicant.status === 'uploading' || 
            applicant.status === 'analyzing' ||
            (applicant.linkedinJobStatus === 'running' && applicant.originalLinkedinUrl)) {
          refreshApplicant(applicant.id);
        }
      });
    }, 3000);

    return () => clearInterval(interval);
  }, [applicants, refreshApplicant]);

  // No timeout needed - LinkedIn processing now waits for completion

  // Handle successful applicant creation from NewApplicantForm
  const handleApplicantCreated = useCallback((applicantId: string) => {
    console.log('Applicant created:', applicantId);
    // Navigate to the newly created applicant to show processing status
    navigateToApplicant(applicantId);
  }, [navigateToApplicant]);

  const handleDeleteApplicant = async (applicantId: string, applicantName: string) => {
    setDeleteConfirmModal({
      isOpen: true,
      applicantId,
      applicantName
    });
  };

  const confirmDeleteApplicant = async () => {
    const { applicantId } = deleteConfirmModal;

    await deleteApplicant(applicantId);

    // After deletion, always navigate to the new applicant page to refresh the view
    navigateToNew();

    setDeleteConfirmModal({ isOpen: false, applicantId: '', applicantName: '' });
  };

  const cancelDeleteApplicant = () => {
    setDeleteConfirmModal({ isOpen: false, applicantId: '', applicantName: '' });
  };

  const selectedCandidate = isNewForm ? null : applicants.find(a => a.id === selectedId);

  const [referencesByCandidate, setReferencesByCandidate] = useState<{ [id: string]: Reference[] }>({});
  const [callInProgress, setCallInProgress] = useState(false);
  const [transcriptModal, setTranscriptModal] = useState({
    isOpen: false,
    conversationId: '',
    referenceName: ''
  });

  const [deleteConfirmModal, setDeleteConfirmModal] = useState({
    isOpen: false,
    applicantId: '',
    applicantName: ''
  });

  const selectedCandidateId = selectedCandidate ? selectedCandidate.id : null;
  const candidateReferences = selectedCandidateId ? referencesByCandidate[selectedCandidateId] || [] : [];

  // Handler for adding a new reference
  const handleAddReference = (reference: Reference) => {
    if (!selectedCandidateId) return;
    setReferencesByCandidate(prev => ({
      ...prev,
      [selectedCandidateId]: [reference, ...(prev[selectedCandidateId] || [])]
    }));
  };

  const generateSummaryForReference = async (referenceId: string, conversationId: string) => {
    if (!selectedCandidateId) return;

    try {
      // Fetch the transcript
      const transcriptResponse = await fetch(`/api/get-transcript?conversationId=${conversationId}`);
      const transcriptData = await transcriptResponse.json();

      if (transcriptData.success && transcriptData.hasTranscript && transcriptData.transcript) {
        // Generate summary using the transcript
        const summaryResponse = await fetch('/api/summarize-transcript', {
          method: 'POST',
          headers: { 'Content-Type': 'application/json' },
          body: JSON.stringify({ transcript: transcriptData.transcript })
        });

        const summaryData = await summaryResponse.json();

        if (summaryData.success && summaryData.summary) {
          // Update the reference with the generated summary
          setReferencesByCandidate(prev => ({
            ...prev,
            [selectedCandidateId]: prev[selectedCandidateId].map(ref =>
              ref.id === referenceId ? { ...ref, summary: summaryData.summary } : ref
            )
          }));
          console.log('Summary generated for reference:', referenceId, summaryData.summary);
        }
      } else {
        // If transcript is not ready yet, try again in 15 seconds
        setTimeout(() => generateSummaryForReference(referenceId, conversationId), 15000);
      }
    } catch (error) {
      console.error('Failed to generate summary for reference:', referenceId, error);
      // Retry once after 30 seconds on error
      setTimeout(() => generateSummaryForReference(referenceId, conversationId), 30000);
    }
  };
  const handleCallReference = async (reference: Reference) => {
    if (callInProgress || !selectedCandidateId || !selectedCandidate) return;
    setCallInProgress(true);
    setReferencesByCandidate(prev => ({
      ...prev,
      [selectedCandidateId]: prev[selectedCandidateId].map(ref =>
        ref.id === reference.id ? { ...ref, callStatus: 'calling' as const } : ref
      )
    }));
    try {
      const response = await fetch('/api/reference-call', {
        method: 'POST',
        headers: { 'Content-Type': 'application/json' },
        body: JSON.stringify({
          phoneNumber: reference.phoneNumber,
          candidateName: selectedCandidate.name,
          referenceName: reference.name,
          companyName: reference.companyName || 'Previous Company',
          roleTitle: reference.roleTitle || selectedCandidate.role,
          workDuration: reference.workDuration || ''
        })
      });
      const data = await response.json();
      if (data.success) {
        setReferencesByCandidate(prev => ({
          ...prev,
          [selectedCandidateId]: prev[selectedCandidateId].map(ref =>
            ref.id === reference.id ? { ...ref, callStatus: 'completed' as const, conversationId: data.conversationId } : ref
          )
        }));
        alert(`Call initiated successfully! Conversation ID: ${data.conversationId}`);

        // Schedule automatic summary generation after a delay to allow transcript processing
        setTimeout(async () => {
          await generateSummaryForReference(reference.id, data.conversationId);
        }, 10000); // Wait 10 seconds for transcript to be available
      } else {
        throw new Error(data.error || 'Failed to initiate call');
      }
    } catch (error) {
      setReferencesByCandidate(prev => ({
        ...prev,
        [selectedCandidateId]: prev[selectedCandidateId].map(ref =>
          ref.id === reference.id ? { ...ref, callStatus: 'failed' as const } : ref
        )
      }));
      alert(`Failed to initiate call: ${error instanceof Error ? error.message : 'Unknown error'}`);
    } finally {
      setCallInProgress(false);
    }
  };
  const handleViewTranscript = async (reference: Reference) => {
    if (reference.conversationId) {
      setTranscriptModal({
        isOpen: true,
        conversationId: reference.conversationId,
        referenceName: reference.name
      });

      // Auto-generate summary if it doesn't exist
      if (!reference.summary && selectedCandidateId) {
        try {
          // First fetch the transcript
          const transcriptResponse = await fetch(`/api/get-transcript?conversationId=${reference.conversationId}`);
          const transcriptData = await transcriptResponse.json();

          if (transcriptData.success && transcriptData.hasTranscript && transcriptData.transcript) {
            // Generate summary using the transcript
            const summaryResponse = await fetch('/api/summarize-transcript', {
              method: 'POST',
              headers: { 'Content-Type': 'application/json' },
              body: JSON.stringify({ transcript: transcriptData.transcript })
            });

            const summaryData = await summaryResponse.json();

            if (summaryData.success && summaryData.summary) {
              // Update the reference with the generated summary
              setReferencesByCandidate(prev => ({
                ...prev,
                [selectedCandidateId]: prev[selectedCandidateId].map(ref =>
                  ref.id === reference.id ? { ...ref, summary: summaryData.summary } : ref
                )
              }));
            }
          }
        } catch (error) {
          console.error('Failed to generate summary:', error);
        }
      }
    }
  };
  const closeTranscriptModal = () => {
    setTranscriptModal({ isOpen: false, conversationId: '', referenceName: '' });
  };

  return (
    <>
      <div className="min-h-screen bg-white">
        {/* Main Content */}
        <main className="p-10">
        {isNewForm ? (
            <NewApplicantForm onSuccess={handleApplicantCreated} />
          ) : selectedCandidate ? (
            // Show processing loader for uploading/processing/analyzing states OR if LinkedIn is still running
            (selectedCandidate.status === 'uploading' || 
             selectedCandidate.status === 'processing' || 
             selectedCandidate.status === 'analyzing' ||
             (selectedCandidate.linkedinJobStatus === 'running' && selectedCandidate.originalLinkedinUrl)) ? (
              <ProcessingLoader
<<<<<<< HEAD
                status={selectedCandidate.status === 'uploading' || selectedCandidate.status === 'processing' || selectedCandidate.status === 'analyzing' 
                  ? selectedCandidate.status 
                  : 'processing'}
                fileName={selectedCandidate.originalFileName}
=======
                status={selectedCandidate.status}
                fileName={selectedCandidate.original_filename || undefined}
>>>>>>> c7dfdeca
                applicant={selectedCandidate}
              />
            ) : (
            <div className="max-w-4xl mx-auto">
              {/* Compact Header */}
              <div className="bg-white rounded-xl shadow-sm p-6 mb-6">
                <div className="flex items-start justify-between">
                  <div className="flex-1">
                    <div className="flex items-center gap-3 mb-2">
                      <h2 className="text-2xl font-semibold text-gray-900">{selectedCandidate.name}</h2>
                      <div className="flex items-center gap-2">
                        {selectedCandidate.cv_data && (
                          <span className="text-xs bg-green-50 text-green-700 px-2 py-1 rounded-full border border-green-200 font-medium">
                            CV ✓
                          </span>
                        )}
                        {selectedCandidate.linkedin_data && (
                          <span className="text-xs bg-blue-50 text-blue-700 px-2 py-1 rounded-full border border-blue-200 font-medium">
                            LinkedIn ✓
                          </span>
                        )}
                        {selectedCandidate.github_data && (
                          <span className="text-xs bg-purple-50 text-purple-700 px-2 py-1 rounded-full border border-purple-200 font-medium">
                            GitHub ✓
                          </span>
                        )}
                      </div>
                    </div>
                    <p className="text-gray-600">{selectedCandidate.role || 'Position not specified'}</p>
                    {selectedCandidate.email && (
                      <p className="text-sm text-gray-500">{selectedCandidate.email}</p>
                    )}
                  </div>
                  
                  {/* Actions Menu */}
                  <div className="relative group">
                    <button className="p-2 hover:bg-gray-100 rounded-lg transition-colors">
                      <MoreVertical className="h-5 w-5 text-gray-500" />
                    </button>
                    <div className="absolute right-0 mt-2 w-48 bg-white rounded-lg shadow-lg border border-gray-200 opacity-0 invisible group-hover:opacity-100 group-hover:visible transition-all duration-200 z-10">
                      <button className="w-full px-4 py-2 text-left text-sm text-gray-700 hover:bg-gray-50 flex items-center gap-2">
                        <Download className="h-4 w-4" />
                        Export Profile
                      </button>
                      <button className="w-full px-4 py-2 text-left text-sm text-gray-700 hover:bg-gray-50 flex items-center gap-2">
                        <Share2 className="h-4 w-4" />
                        Share
                      </button>
                      <div className="border-t border-gray-100"></div>
                      <button 
                        onClick={() => handleDeleteApplicant(selectedCandidate.id, selectedCandidate.name)}
                        className="w-full px-4 py-2 text-left text-sm text-red-600 hover:bg-red-50 flex items-center gap-2"
                      >
                        <Trash className="h-4 w-4" />
                        Delete Candidate
                      </button>
                    </div>
                  </div>
                </div>
              </div>

              {/* Credibility Analysis */}
              {selectedCandidate.analysis_result && (
                <div className="mb-6">
                  <CredibilityScore analysisResult={selectedCandidate.analysis_result} />
                </div>
              )}

              {/* CV vs LinkedIn Comparison */}
              <DataComparisonSection 
                cvData={selectedCandidate.cv_data || undefined} 
                linkedinData={selectedCandidate.linkedin_data || undefined} 
              />

              {/* Main Content Grid */}
              <div className="grid grid-cols-1 lg:grid-cols-2 gap-6 mb-6">
                {/* CV Section */}
                {selectedCandidate.cv_data && (
                  <div className="bg-white rounded-xl shadow-sm border border-gray-200">
                    <CollapsibleCVSection cvData={selectedCandidate.cv_data} />
                  </div>
                )}

                {/* LinkedIn Section */}
                <div className="bg-white rounded-xl shadow-sm border border-gray-200">
<<<<<<< HEAD
                  {selectedCandidate.linkedinData ? (
                    <LinkedInSection linkedinData={selectedCandidate.linkedinData} />
                  ) : selectedCandidate.linkedinJobId && selectedCandidate.linkedinJobStatus === 'running' ? (
                    <div className="p-6">
                      <div className="flex items-center gap-3 mb-2">
                        <span className="text-xl">💼</span>
                        <h3 className="text-lg font-semibold text-gray-700">LinkedIn</h3>
                        <span className="text-xs bg-blue-100 text-blue-700 px-2 py-1 rounded-full border border-blue-200 font-medium animate-pulse">
                          Processing...
                        </span>
                      </div>
                      <p className="text-gray-600 text-sm mb-3">LinkedIn data is being processed in the background.</p>
                      <div className="flex items-center gap-2 text-xs text-gray-500">
                        <div className="w-2 h-2 bg-blue-500 rounded-full animate-pulse"></div>
                        <span>Job ID: {selectedCandidate.linkedinJobId.slice(0, 8)}...</span>
                      </div>
                    </div>
                  ) : selectedCandidate.linkedinJobStatus === 'failed' ? (
                    <div className="p-6 opacity-60">
                      <div className="flex items-center gap-3 mb-2">
                        <span className="text-xl opacity-50">💼</span>
                        <h3 className="text-lg font-semibold text-gray-500">LinkedIn</h3>
                        <span className="text-xs bg-red-100 text-red-700 px-2 py-1 rounded-full border border-red-200 font-medium">
                          Failed
                        </span>
                      </div>
                      <p className="text-gray-500 text-sm">LinkedIn processing failed.</p>
                    </div>
=======
                  {selectedCandidate.linkedin_data ? (
                    <LinkedInSection linkedinData={selectedCandidate.linkedin_data} />
>>>>>>> c7dfdeca
                  ) : (
                    <div className="p-6 opacity-60">
                      <div className="flex items-center gap-3 mb-2">
                        <span className="text-xl opacity-50">💼</span>
                        <h3 className="text-lg font-semibold text-gray-500">LinkedIn</h3>
                        <span className="text-xs bg-gray-200 text-gray-600 px-2 py-1 rounded-full">Not Available</span>
                      </div>
                      <p className="text-gray-500 text-sm">LinkedIn data not provided for this candidate.</p>
                    </div>
                  )}
                </div>

                {/* GitHub Section - Full Width if available */}
                {(selectedCandidate.github_data || !selectedCandidate.cv_data) && (
                  <div className={`bg-white rounded-xl shadow-sm border border-gray-200 ${selectedCandidate.github_data ? 'lg:col-span-2' : ''}`}>
                    {selectedCandidate.github_data ? (
                      <GitHubSection githubData={selectedCandidate.github_data} />
                    ) : (
                      <div className="p-6 opacity-60">
                        <div className="flex items-center gap-3 mb-2">
                          <span className="text-xl opacity-50">🐙</span>
                          <h3 className="text-lg font-semibold text-gray-500">GitHub</h3>
                          <span className="text-xs bg-gray-200 text-gray-600 px-2 py-1 rounded-full">Not Available</span>
                        </div>
                        <p className="text-gray-500 text-sm">GitHub data not provided for this candidate.</p>
                      </div>
                    )}
                  </div>
                )}
              </div>

              {/* Processing status message */}
              {selectedCandidate.status === 'failed' && (
                <div className="bg-red-50 border border-red-200 rounded-lg p-4">
                  <p className="text-red-700">
                    Processing failed. Please try uploading again.
                  </p>
                </div>
              )}

              {/* Reference Calls & Start Interview */}
<<<<<<< HEAD
              <div className="bg-white rounded-xl shadow-sm p-6">
                <div className="flex justify-between items-center mb-4">
                  <h3 className="text-lg font-medium text-gray-900">Reference Calls</h3>
                  <Button size="sm" onClick={handleStartAddReference} className="bg-purple-600 hover:bg-purple-700 text-white" disabled={addingReference}>+ Add Reference</Button>
                </div>
                <div className="space-y-4">
                  {addingReference && (
                    <div className="border border-gray-200 rounded-xl bg-slate-50 p-6 flex flex-col gap-4">
                      <div className="flex flex-col md:flex-row md:items-center gap-4">
                        <input
                          className="border rounded-md px-3 py-2 text-gray-800 w-full md:w-1/2"
                          placeholder="Reference Name*"
                          value={newReferenceForm.name}
                          onChange={e => handleNewReferenceFormChange('name', e.target.value)}
                        />
                        <input
                          className="border rounded-md px-3 py-2 text-gray-800 w-full md:w-1/2"
                          placeholder="Phone Number*"
                          value={newReferenceForm.phoneNumber}
                          onChange={e => handleNewReferenceFormChange('phoneNumber', e.target.value)}
                        />
                      </div>
                      <div className="flex flex-col md:flex-row md:items-center gap-4">
                        <input
                          className="border rounded-md px-3 py-2 text-gray-800 w-full md:w-1/2"
                          placeholder="Company Name"
                          value={newReferenceForm.companyName}
                          onChange={e => handleNewReferenceFormChange('companyName', e.target.value)}
                        />
                        <input
                          className="border rounded-md px-3 py-2 text-gray-800 w-full md:w-1/2"
                          placeholder="Role Title"
                          value={newReferenceForm.roleTitle}
                          onChange={e => handleNewReferenceFormChange('roleTitle', e.target.value)}
                        />
                      </div>
                      <input
                        className="border rounded-md px-3 py-2 text-gray-800 w-full"
                        placeholder="Work Duration"
                        value={newReferenceForm.workDuration}
                        onChange={e => handleNewReferenceFormChange('workDuration', e.target.value)}
                      />
                      <div className="flex gap-3 mt-2">
                        <Button variant="outline" onClick={handleCancelAddReference} size="sm">Cancel</Button>
                        <Button onClick={handleConfirmAddReference} disabled={!newReferenceForm.name.trim() || !newReferenceForm.phoneNumber.trim()} size="sm" className="bg-emerald-500 hover:bg-emerald-600 text-white">Confirm</Button>
                      </div>
                    </div>
                  )}
                  {candidateReferences.map((reference) => (
                    <div key={reference.id} className="border border-gray-200 rounded-xl">
                      <button
                        className="w-full flex justify-between items-center px-6 py-4 bg-slate-50 rounded-t-xl focus:outline-none"
                        onClick={() => setOpenReferenceId(openReferenceId === reference.id ? null : reference.id)}
                      >
                        <span className="font-semibold text-gray-800">{reference.name}</span>
                        <span className="text-gray-500 text-sm">{reference.phoneNumber}</span>
                        <span className="ml-2 text-xs text-gray-400">{openReferenceId === reference.id ? '▲' : '▼'}</span>
                      </button>
                      {openReferenceId === reference.id && (
                        <div className="px-6 pb-6 pt-2">
                          <div className="mb-2 text-sm text-gray-600">{reference.companyName} {reference.roleTitle && `| ${reference.roleTitle}`} {reference.workDuration && `| ${reference.workDuration}`}</div>
                          <div className="mb-2 text-xs text-gray-400">Added: {reference.dateAdded}</div>
                          <div className="flex gap-2 mb-2">
                            <Button
                              onClick={() => handleCallReference(reference)}
                              disabled={reference.callStatus === 'calling' || callInProgress}
                              variant={getCallButtonVariant(reference.callStatus)}
                              size="sm"
                              className={reference.callStatus === 'idle' || !reference.callStatus ?
                                'bg-emerald-500 hover:bg-emerald-600 text-white font-semibold' :
                                ''}
                            >
                              {getCallButtonText(reference.callStatus)}
                            </Button>
                            {reference.callStatus === 'completed' && reference.conversationId && (
                              <Button
                                onClick={() => handleViewTranscript(reference)}
                                variant="outline"
                                size="sm"
                              >
                                📄 View Transcript
                              </Button>
                            )}
                          </div>
                          {/* AI-generated summary - only show after call completion */}
                          {reference.callStatus === 'completed' && reference.summary && (
                            <div className="bg-white border border-dashed border-emerald-200 rounded-md px-3 py-2 text-gray-700 text-sm mt-2">
                              <span className="font-semibold text-emerald-600">Summary:</span> {reference.summary}
                            </div>
                          )}
                          {reference.callStatus === 'completed' && !reference.summary && (
                            <div className="bg-gray-50 border border-dashed border-gray-200 rounded-md px-3 py-2 text-gray-500 text-sm mt-2">
                              <span className="font-medium">Summary:</span> Processing transcript for analysis...
                            </div>
                          )}
                        </div>
                      )}
                    </div>
                  ))}
                  {candidateReferences.length === 0 && (
                    <div className="text-gray-400 text-center py-6">No references added yet.</div>
                  )}
                </div>
                
                {/* Start Interview Button */}
                {selectedCandidate.status !== 'failed' && (
                  <div className="mt-6 pt-6 border-t border-gray-100">
                    <Button
                      size="lg"
                      className="w-full rounded-lg bg-gradient-to-r from-purple-600 to-pink-600 hover:from-purple-700 hover:to-pink-700 text-white py-4 text-lg font-medium shadow-sm transition-all duration-200"
                    >
                      Start Interview
                    </Button>
                  </div>
                )}
=======
              <ReferenceManager
                references={candidateReferences}
                onAddReference={handleAddReference}
                onCallReference={handleCallReference}
                onViewTranscript={handleViewTranscript}
                callInProgress={callInProgress}
              />

              {/* Start Interview Button */}
              <div className="bg-white rounded-xl shadow-sm border border-gray-200 p-6">
                <Button
                  size="lg"
                  className="w-full rounded-lg bg-gradient-to-r from-purple-600 to-pink-600 hover:from-purple-700 hover:to-pink-700 text-white py-4 text-lg font-medium shadow-sm transition-all duration-200"
                >
                  Start Interview
                </Button>
>>>>>>> c7dfdeca
              </div>
            </div>
            )
          ) : null}
        </main>
        </div>
      {/* Transcript Modal */}
      <TranscriptModal
        isOpen={transcriptModal.isOpen}
        onClose={closeTranscriptModal}
        conversationId={transcriptModal.conversationId}
        referenceName={transcriptModal.referenceName}
      />

      {/* Delete Confirmation Modal */}
      {deleteConfirmModal.isOpen && (
        <div className="fixed inset-0 bg-black bg-opacity-50 flex items-center justify-center z-50 p-4">
          <div className="bg-white rounded-2xl shadow-2xl border border-gray-200 w-full max-w-md p-6">
            <div className="text-center">
              <div className="mx-auto flex items-center justify-center h-12 w-12 rounded-full bg-red-100 mb-4">
                <Trash2 className="h-6 w-6 text-red-600" />
              </div>
              <h3 className="text-lg font-medium text-gray-900 mb-2">
                Delete Applicant
              </h3>
              <p className="text-sm text-gray-500 mb-6">
                Are you sure you want to delete <strong>{deleteConfirmModal.applicantName}</strong>? This action cannot be undone.
              </p>
                             <div className="flex gap-3 justify-center">
                 <Button
                   variant="outline"
                   onClick={cancelDeleteApplicant}
                   className="px-6"
                 >
                   Cancel
                 </Button>
                 <Button
                   onClick={confirmDeleteApplicant}
                   className="px-6 bg-red-600 hover:bg-red-700 text-white"
                 >
                   Delete
                 </Button>
               </div>
            </div>
          </div>
        </div>
      )}
    </>
  );
}

export default function BoardPage() {
  return (
    <Suspense fallback={<div>Loading...</div>}>
      <BoardPageContent />
    </Suspense>
  );
}<|MERGE_RESOLUTION|>--- conflicted
+++ resolved
@@ -2,17 +2,6 @@
 
 import { useState, useEffect, useCallback, Suspense } from 'react';
 import { useSearchParams, useRouter } from 'next/navigation';
-<<<<<<< HEAD
-import { Trash2, MoreVertical, Trash, Download, Share2, CheckCircle, AlertTriangle } from 'lucide-react';
-import { Button } from '../../components/ui/button';
-import TranscriptModal from '../../components/TranscriptModal';
-import ProcessingLoader from '../../components/ProcessingLoader';
-import CredibilityScore from '../../components/credibility-score';
-import { useApplicants } from '../../lib/contexts/ApplicantContext';
-import NewApplicantForm from './components/NewApplicantForm';
-import { CvData, Experience, Education } from '../../lib/interfaces/applicant';
-import { GitHubData } from '../../lib/interfaces/github';
-=======
 import { Trash2, MoreVertical, Trash, Download, Share2 } from 'lucide-react';
 import { Button } from '@/components/ui/button';
 import TranscriptModal from '@/components/TranscriptModal';
@@ -20,12 +9,10 @@
 import CredibilityScore from '@/components/credibility-score';
 import { useApplicants } from '@/lib/contexts/ApplicantContext';
 import { NewApplicantForm } from './components/NewApplicantForm';
-import DataComparisonSection from './components/DataComparisonSection';
-import LinkedInSection from './components/LinkedInSection';
 import GitHubSection from './components/GitHubSection';
 import CollapsibleCVSection from './components/CollapsibleCVSection';
+import LinkedInProfileSection from './components/LinkedInProfileSection';
 import ReferenceManager, { Reference } from './components/ReferenceManager';
->>>>>>> c7dfdeca
 
 
 
@@ -68,7 +55,7 @@
         if (applicant.status === 'processing' || 
             applicant.status === 'uploading' || 
             applicant.status === 'analyzing' ||
-            (applicant.linkedinJobStatus === 'running' && applicant.originalLinkedinUrl)) {
+            (applicant.linkedin_job_status === 'running' && applicant.original_linkedin_url)) {
           refreshApplicant(applicant.id);
         }
       });
@@ -283,17 +270,12 @@
             (selectedCandidate.status === 'uploading' || 
              selectedCandidate.status === 'processing' || 
              selectedCandidate.status === 'analyzing' ||
-             (selectedCandidate.linkedinJobStatus === 'running' && selectedCandidate.originalLinkedinUrl)) ? (
+             (selectedCandidate.linkedin_job_status === 'running' && selectedCandidate.original_linkedin_url)) ? (
               <ProcessingLoader
-<<<<<<< HEAD
                 status={selectedCandidate.status === 'uploading' || selectedCandidate.status === 'processing' || selectedCandidate.status === 'analyzing' 
                   ? selectedCandidate.status 
                   : 'processing'}
-                fileName={selectedCandidate.originalFileName}
-=======
-                status={selectedCandidate.status}
                 fileName={selectedCandidate.original_filename || undefined}
->>>>>>> c7dfdeca
                 applicant={selectedCandidate}
               />
             ) : (
@@ -362,11 +344,8 @@
                 </div>
               )}
 
-              {/* CV vs LinkedIn Comparison */}
-              <DataComparisonSection 
-                cvData={selectedCandidate.cv_data || undefined} 
-                linkedinData={selectedCandidate.linkedin_data || undefined} 
-              />
+              {/* CV vs LinkedIn Comparison - Temporarily disabled for type compatibility */}
+              {/* TODO: Update DataComparisonSection to handle LinkedInData type properly */}
 
               {/* Main Content Grid */}
               <div className="grid grid-cols-1 lg:grid-cols-2 gap-6 mb-6">
@@ -379,10 +358,9 @@
 
                 {/* LinkedIn Section */}
                 <div className="bg-white rounded-xl shadow-sm border border-gray-200">
-<<<<<<< HEAD
-                  {selectedCandidate.linkedinData ? (
-                    <LinkedInSection linkedinData={selectedCandidate.linkedinData} />
-                  ) : selectedCandidate.linkedinJobId && selectedCandidate.linkedinJobStatus === 'running' ? (
+                  {selectedCandidate.linkedin_data ? (
+                    <LinkedInProfileSection linkedinData={selectedCandidate.linkedin_data} />
+                  ) : selectedCandidate.linkedin_job_id && selectedCandidate.linkedin_job_status === 'running' ? (
                     <div className="p-6">
                       <div className="flex items-center gap-3 mb-2">
                         <span className="text-xl">💼</span>
@@ -394,10 +372,10 @@
                       <p className="text-gray-600 text-sm mb-3">LinkedIn data is being processed in the background.</p>
                       <div className="flex items-center gap-2 text-xs text-gray-500">
                         <div className="w-2 h-2 bg-blue-500 rounded-full animate-pulse"></div>
-                        <span>Job ID: {selectedCandidate.linkedinJobId.slice(0, 8)}...</span>
+                        <span>Job ID: {selectedCandidate.linkedin_job_id.slice(0, 8)}...</span>
                       </div>
                     </div>
-                  ) : selectedCandidate.linkedinJobStatus === 'failed' ? (
+                  ) : selectedCandidate.linkedin_job_status === 'failed' ? (
                     <div className="p-6 opacity-60">
                       <div className="flex items-center gap-3 mb-2">
                         <span className="text-xl opacity-50">💼</span>
@@ -408,10 +386,6 @@
                       </div>
                       <p className="text-gray-500 text-sm">LinkedIn processing failed.</p>
                     </div>
-=======
-                  {selectedCandidate.linkedin_data ? (
-                    <LinkedInSection linkedinData={selectedCandidate.linkedin_data} />
->>>>>>> c7dfdeca
                   ) : (
                     <div className="p-6 opacity-60">
                       <div className="flex items-center gap-3 mb-2">
@@ -453,123 +427,6 @@
               )}
 
               {/* Reference Calls & Start Interview */}
-<<<<<<< HEAD
-              <div className="bg-white rounded-xl shadow-sm p-6">
-                <div className="flex justify-between items-center mb-4">
-                  <h3 className="text-lg font-medium text-gray-900">Reference Calls</h3>
-                  <Button size="sm" onClick={handleStartAddReference} className="bg-purple-600 hover:bg-purple-700 text-white" disabled={addingReference}>+ Add Reference</Button>
-                </div>
-                <div className="space-y-4">
-                  {addingReference && (
-                    <div className="border border-gray-200 rounded-xl bg-slate-50 p-6 flex flex-col gap-4">
-                      <div className="flex flex-col md:flex-row md:items-center gap-4">
-                        <input
-                          className="border rounded-md px-3 py-2 text-gray-800 w-full md:w-1/2"
-                          placeholder="Reference Name*"
-                          value={newReferenceForm.name}
-                          onChange={e => handleNewReferenceFormChange('name', e.target.value)}
-                        />
-                        <input
-                          className="border rounded-md px-3 py-2 text-gray-800 w-full md:w-1/2"
-                          placeholder="Phone Number*"
-                          value={newReferenceForm.phoneNumber}
-                          onChange={e => handleNewReferenceFormChange('phoneNumber', e.target.value)}
-                        />
-                      </div>
-                      <div className="flex flex-col md:flex-row md:items-center gap-4">
-                        <input
-                          className="border rounded-md px-3 py-2 text-gray-800 w-full md:w-1/2"
-                          placeholder="Company Name"
-                          value={newReferenceForm.companyName}
-                          onChange={e => handleNewReferenceFormChange('companyName', e.target.value)}
-                        />
-                        <input
-                          className="border rounded-md px-3 py-2 text-gray-800 w-full md:w-1/2"
-                          placeholder="Role Title"
-                          value={newReferenceForm.roleTitle}
-                          onChange={e => handleNewReferenceFormChange('roleTitle', e.target.value)}
-                        />
-                      </div>
-                      <input
-                        className="border rounded-md px-3 py-2 text-gray-800 w-full"
-                        placeholder="Work Duration"
-                        value={newReferenceForm.workDuration}
-                        onChange={e => handleNewReferenceFormChange('workDuration', e.target.value)}
-                      />
-                      <div className="flex gap-3 mt-2">
-                        <Button variant="outline" onClick={handleCancelAddReference} size="sm">Cancel</Button>
-                        <Button onClick={handleConfirmAddReference} disabled={!newReferenceForm.name.trim() || !newReferenceForm.phoneNumber.trim()} size="sm" className="bg-emerald-500 hover:bg-emerald-600 text-white">Confirm</Button>
-                      </div>
-                    </div>
-                  )}
-                  {candidateReferences.map((reference) => (
-                    <div key={reference.id} className="border border-gray-200 rounded-xl">
-                      <button
-                        className="w-full flex justify-between items-center px-6 py-4 bg-slate-50 rounded-t-xl focus:outline-none"
-                        onClick={() => setOpenReferenceId(openReferenceId === reference.id ? null : reference.id)}
-                      >
-                        <span className="font-semibold text-gray-800">{reference.name}</span>
-                        <span className="text-gray-500 text-sm">{reference.phoneNumber}</span>
-                        <span className="ml-2 text-xs text-gray-400">{openReferenceId === reference.id ? '▲' : '▼'}</span>
-                      </button>
-                      {openReferenceId === reference.id && (
-                        <div className="px-6 pb-6 pt-2">
-                          <div className="mb-2 text-sm text-gray-600">{reference.companyName} {reference.roleTitle && `| ${reference.roleTitle}`} {reference.workDuration && `| ${reference.workDuration}`}</div>
-                          <div className="mb-2 text-xs text-gray-400">Added: {reference.dateAdded}</div>
-                          <div className="flex gap-2 mb-2">
-                            <Button
-                              onClick={() => handleCallReference(reference)}
-                              disabled={reference.callStatus === 'calling' || callInProgress}
-                              variant={getCallButtonVariant(reference.callStatus)}
-                              size="sm"
-                              className={reference.callStatus === 'idle' || !reference.callStatus ?
-                                'bg-emerald-500 hover:bg-emerald-600 text-white font-semibold' :
-                                ''}
-                            >
-                              {getCallButtonText(reference.callStatus)}
-                            </Button>
-                            {reference.callStatus === 'completed' && reference.conversationId && (
-                              <Button
-                                onClick={() => handleViewTranscript(reference)}
-                                variant="outline"
-                                size="sm"
-                              >
-                                📄 View Transcript
-                              </Button>
-                            )}
-                          </div>
-                          {/* AI-generated summary - only show after call completion */}
-                          {reference.callStatus === 'completed' && reference.summary && (
-                            <div className="bg-white border border-dashed border-emerald-200 rounded-md px-3 py-2 text-gray-700 text-sm mt-2">
-                              <span className="font-semibold text-emerald-600">Summary:</span> {reference.summary}
-                            </div>
-                          )}
-                          {reference.callStatus === 'completed' && !reference.summary && (
-                            <div className="bg-gray-50 border border-dashed border-gray-200 rounded-md px-3 py-2 text-gray-500 text-sm mt-2">
-                              <span className="font-medium">Summary:</span> Processing transcript for analysis...
-                            </div>
-                          )}
-                        </div>
-                      )}
-                    </div>
-                  ))}
-                  {candidateReferences.length === 0 && (
-                    <div className="text-gray-400 text-center py-6">No references added yet.</div>
-                  )}
-                </div>
-                
-                {/* Start Interview Button */}
-                {selectedCandidate.status !== 'failed' && (
-                  <div className="mt-6 pt-6 border-t border-gray-100">
-                    <Button
-                      size="lg"
-                      className="w-full rounded-lg bg-gradient-to-r from-purple-600 to-pink-600 hover:from-purple-700 hover:to-pink-700 text-white py-4 text-lg font-medium shadow-sm transition-all duration-200"
-                    >
-                      Start Interview
-                    </Button>
-                  </div>
-                )}
-=======
               <ReferenceManager
                 references={candidateReferences}
                 onAddReference={handleAddReference}
@@ -586,7 +443,6 @@
                 >
                   Start Interview
                 </Button>
->>>>>>> c7dfdeca
               </div>
             </div>
             )
