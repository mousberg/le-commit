--- conflicted
+++ resolved
@@ -1,10 +1,10 @@
 "use client";
 
-import { useEffect } from "react";
-import { useRouter } from "next/navigation";
+import Link from "next/link";
+import { Button } from "@/components/ui/button";
+import { Shield, Phone, Zap, Target } from "lucide-react";
 
-<<<<<<< HEAD
-export default function Home() {
+export default function RootPage() {
   return (
     <main className="flex flex-col items-center w-full pt-12 pb-12 px-4 bg-gradient-to-b from-gray-50 via-white to-gray-50 min-h-screen">
       {/* Hero Section */}
@@ -71,24 +71,71 @@
           </Link>
         </div>
       </section>
-=======
-export default function RootPage() {
-  const router = useRouter();
->>>>>>> 8b306ca2
 
-  useEffect(() => {
-    // This component should only be reached in specific routing scenarios
-    // In normal cases, middleware will handle the routing
-    // Default to landing page to show waitlist
-    router.push("/landing");
-  }, [router]);
+      {/* Value Proposition Section */}
+      <section className="w-full max-w-4xl mb-24 mx-auto px-4">
+        <div className="flex flex-col items-center w-full bg-white/0 rounded-3xl p-0 mt-0">
+          <h2 className="text-4xl font-extrabold text-gray-900 mb-4 mt-0 text-center">Trust who you hire, without wasting time.</h2>
+          <p className="text-lg text-gray-700 text-center max-w-2xl">
+            Unmask delivers fast, automated screening across CVs, LinkedIn, GitHub, and references—surfacing inconsistencies in minutes, not days. It guides hiring managers with targeted questions, scores, and context, all in a plug-and-play experience that skips the HR vendor complexity.
+          </p>
+        </div>
+      </section>
 
-  return (
-    <div className="flex items-center justify-center min-h-screen">
-      <div className="text-center">
-        <h1 className="text-2xl font-bold mb-4">Loading...</h1>
-        <div className="animate-spin rounded-full h-8 w-8 border-b-2 border-blue-500 mx-auto"></div>
-      </div>
-    </div>
+      {/* Testimonial Section */}
+      <section className="w-full max-w-6xl mb-16 flex flex-col items-center">
+        <h2 className="text-3xl font-semibold text-center mb-4 text-gray-900">What our users say</h2>
+        <div className="w-full bg-white/0 rounded-3xl p-4 md:p-6 flex flex-col">
+          <div className="grid grid-cols-1 md:grid-cols-3 gap-6 w-full">
+            {/* Existing testimonial (updated) */}
+            <div className="bg-white/0 rounded-2xl p-12 flex flex-col items-center w-full max-w-xs md:max-w-sm lg:max-w-md mx-auto">
+              <div className="mb-6">
+                <div className="w-16 h-16 bg-gradient-to-br from-emerald-500 to-blue-500 rounded-full flex items-center justify-center text-white text-lg font-bold">
+                  AP
+                </div>
+              </div>
+              <blockquote className="text-xl text-gray-700 italic mb-4 text-center">
+                &ldquo;We caught a duplicate applicant before the first call. That would&apos;ve cost us weeks.&rdquo;
+              </blockquote>
+              <span className="text-base text-gray-500">— Alex P., Tech Lead</span>
+            </div>
+            {/* New YC founder testimonial */}
+            <div className="bg-white/0 rounded-2xl p-12 flex flex-col items-center w-full max-w-xs md:max-w-sm lg:max-w-md mx-auto">
+              <div className="mb-6">
+                <div className="w-16 h-16 bg-gradient-to-br from-blue-500 to-emerald-500 rounded-full flex items-center justify-center text-white text-lg font-bold">
+                  JL
+                </div>
+              </div>
+              <blockquote className="text-xl text-gray-700 italic mb-4 text-center">
+                &ldquo;Unmask is a game-changer for fast, high-stakes hiring. We caught things we&apos;d never have found with traditional reference checks.&rdquo;
+              </blockquote>
+              <span className="text-base text-gray-500">— Jamie L., YC Founder</span>
+            </div>
+            {/* New testimonial from Chloe M. */}
+            <div className="bg-white/0 rounded-2xl p-12 flex flex-col items-center w-full max-w-xs md:max-w-sm lg:max-w-md mx-auto">
+              <div className="mb-6">
+                <div className="w-16 h-16 bg-gradient-to-br from-emerald-500 to-blue-500 rounded-full flex items-center justify-center text-white text-lg font-bold">
+                  CM
+                </div>
+              </div>
+              <blockquote className="text-xl text-gray-700 italic mb-4 text-center">
+                &ldquo;We run all candidates through Unmask before screening. It&apos;s like a truth filter.&rdquo;
+              </blockquote>
+              <span className="text-base text-gray-500">— Chloe M., Hiring Manager</span>
+            </div>
+          </div>
+        </div>
+      </section>
+
+      {/* Footer */}
+      <footer className="w-full max-w-3xl mx-auto text-center text-sm text-gray-400 pt-8 border-t border-gray-100">
+        <div className="flex flex-col md:flex-row items-center justify-between gap-2 pb-2">
+          <span>Built for <span className="font-medium text-gray-800">RAISE YOUR HACK 2025</span> • Vultr Track</span>
+          <span>
+            <a href="https://github.com/mousberg/le-commit" target="_blank" rel="noopener noreferrer" className="underline hover:text-emerald-500">GitHub</a>
+          </span>
+        </div>
+      </footer>
+    </main>
   );
 }