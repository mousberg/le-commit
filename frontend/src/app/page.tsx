--- conflicted
+++ resolved
@@ -109,13 +109,8 @@
 
         {/* UI Preview - desktop only */}
         <div className="hidden z-[11] lg:block absolute -bottom-[11.5rem] left-1/2 transform -translate-x-1/2 z-[1] max-w-2xl pointer-events-none">
-<<<<<<< HEAD
-          <Image 
-            src="/pscreen.png" 
-=======
           <img 
             src="/screen.png" 
->>>>>>> b5135446
             alt="Unmask UI Preview" 
             width={768}
             height={432}
